import asyncio
import binascii
import cgi
import collections
import datetime
import enum
import io
import json
import math
import re
import time
import warnings
from email.utils import parsedate
from types import MappingProxyType

from multidict import CIMultiDict, CIMultiDictProxy, MultiDict, MultiDictProxy
from yarl import URL

from . import hdrs, multipart
<<<<<<< HEAD
from .errors import HttpRequestEntityTooLarge
from .helpers import HeadersMixin, reify, sentinel
from .protocol import WebResponse as ResponseImpl
from .protocol import HttpVersion10, HttpVersion11
=======
from .helpers import HeadersMixin, SimpleCookie, reify, sentinel
from .protocol import (RESPONSES, SERVER_SOFTWARE, HttpVersion10,
                       HttpVersion11, PayloadWriter)
>>>>>>> 18de2899

__all__ = (
    'ContentCoding', 'BaseRequest', 'Request', 'StreamResponse', 'Response',
    'json_response'
)

FileField = collections.namedtuple('Field', 'name filename file content_type')


class ContentCoding(enum.Enum):
    # The content codings that we have support for.
    #
    # Additional registered codings are listed at:
    # https://www.iana.org/assignments/http-parameters/http-parameters.xhtml#content-coding
    deflate = 'deflate'
    gzip = 'gzip'
    identity = 'identity'


############################################################
# HTTP Request
############################################################


class BaseRequest(collections.MutableMapping, HeadersMixin):

    POST_METHODS = {hdrs.METH_PATCH, hdrs.METH_POST, hdrs.METH_PUT,
                    hdrs.METH_TRACE, hdrs.METH_DELETE}
    # Maximum allowed size of request body.
    _CLIENT_MAX_SIZE = 1024**2

<<<<<<< HEAD
    def __init__(self, message, payload, transport, reader, writer,
                 time_service, task, *,
                 secure_proxy_ssl_header=None,
                 client_max_size=None):
=======
    def __init__(self, message, payload, protocol, time_service, task, *,
                 loop=None, secure_proxy_ssl_header=None):
        self._loop = loop
>>>>>>> 18de2899
        self._message = message
        self._protocol = protocol
        self._transport = protocol.transport
        self._post = None
        self._post_files_cache = None

        self._payload = payload
        self._headers = message.headers
        self._method = message.method
        self._version = message.version

        self._read_bytes = None

        self._secure_proxy_ssl_header = secure_proxy_ssl_header
        self._time_service = time_service
        self._state = {}
        self._cache = {}
        self._task = task
        if client_max_size:
            max_size = client_max_size
        else:
            max_size = self._CLIENT_MAX_SIZE
        self._client_max_size = max_size

        self.rel_url = message.url

    def clone(self, *, method=sentinel, rel_url=sentinel,
              headers=sentinel):
        """Clone itself with replacement some attributes.

        Creates and returns a new instance of Request object. If no parameters
        are given, an exact copy is returned. If a parameter is not passed, it
        will reuse the one from the current request object.

        """

        if self._read_bytes:
            raise RuntimeError("Cannot clone request "
                               "after reading it's content")

        dct = {}
        if method is not sentinel:
            dct['method'] = method
        if rel_url is not sentinel:
            rel_url = URL(rel_url)
            dct['url'] = rel_url
            dct['path'] = str(rel_url)
        if headers is not sentinel:
            dct['headers'] = CIMultiDict(headers)
            dct['raw_headers'] = tuple((k.encode('utf-8'), v.encode('utf-8'))
                                       for k, v in headers.items())

        message = self._message._replace(**dct)

        return self.__class__(
            message,
            self._payload,
            self._protocol,
            self._time_service,
            self._task,
            loop=self._loop,
            secure_proxy_ssl_header=self._secure_proxy_ssl_header)

    @property
    def task(self):
        return self._task

    @property
    def protocol(self):
        return self._protocol

    @property
    def transport(self):
        return self._protocol.transport

    @property
    def message(self):
        return self._message

    # MutableMapping API

    def __getitem__(self, key):
        return self._state[key]

    def __setitem__(self, key, value):
        self._state[key] = value

    def __delitem__(self, key):
        del self._state[key]

    def __len__(self):
        return len(self._state)

    def __iter__(self):
        return iter(self._state)

    ########

    @reify
    def scheme(self):
        """A string representing the scheme of the request.

        'http' or 'https'.
        """
        warnings.warn("scheme is deprecated, "
                      "use .url.scheme instead",
                      DeprecationWarning)
        return self.url.scheme

    @reify
    def _scheme(self):
        if self._transport.get_extra_info('sslcontext'):
            return 'https'
        secure_proxy_ssl_header = self._secure_proxy_ssl_header
        if secure_proxy_ssl_header is not None:
            header, value = secure_proxy_ssl_header
            if self.headers.get(header) == value:
                return 'https'
        return 'http'

    @property
    def method(self):
        """Read only property for getting HTTP method.

        The value is upper-cased str like 'GET', 'POST', 'PUT' etc.
        """
        return self._method

    @property
    def version(self):
        """Read only property for getting HTTP version of request.

        Returns aiohttp.protocol.HttpVersion instance.
        """
        return self._version

    @reify
    def host(self):
        """Read only property for getting *HOST* header of request.

        Returns str or None if HTTP request has no HOST header.
        """
        warnings.warn("host property is deprecated, "
                      "use .url.host instead",
                      DeprecationWarning)
        return self._message.headers.get(hdrs.HOST)

    @reify
    def path_qs(self):
        """The URL including PATH_INFO and the query string.

        E.g, /app/blog?id=10
        """
        warnings.warn("path_qs property is deprecated, "
                      "use str(request.rel_url) instead",
                      DeprecationWarning)
        return str(self.rel_url)

    @reify
    def url(self):
        return URL('{}://{}{}'.format(self._scheme,
                                      self._message.headers.get(hdrs.HOST),
                                      str(self.rel_url)))

    @property
    def raw_path(self):
        """ The URL including raw *PATH INFO* without the host or scheme.
        Warning, the path is unquoted and may contains non valid URL characters

        E.g., ``/my%2Fpath%7Cwith%21some%25strange%24characters``
        """
        return self._message.path

    @reify
    def path(self):
        """The URL including *PATH INFO* without the host or scheme.

        E.g., ``/app/blog``
        """
        warnings.warn("path property is deprecated, use .rel_url.path instead",
                      DeprecationWarning)
        return self.rel_url.path

    @reify
    def query_string(self):
        """The query string in the URL.

        E.g., id=10
        """
        warnings.warn("query_string property is deprecated, "
                      "use .rel_url.query_string instead",
                      DeprecationWarning)
        return self.rel_url.query_string

    @reify
    def GET(self):
        """A multidict with all the variables in the query string.

        Lazy property.
        """
        warnings.warn("GET property is deprecated, use .rel_url.query instead",
                      DeprecationWarning)
        return self.rel_url.query

    @reify
    def POST(self):
        """A multidict with all the variables in the POST parameters.

        post() methods has to be called before using this attribute.
        """
        warnings.warn("POST property is deprecated, use .post() instead",
                      DeprecationWarning)
        if self._post is None:
            raise RuntimeError("POST is not available before post()")
        return self._post

    @property
    def headers(self):
        """A case-insensitive multidict proxy with all headers."""
        return self._headers

    @property
    def raw_headers(self):
        """A sequence of pars for all headers."""
        return self._message.raw_headers

    @reify
    def if_modified_since(self, _IF_MODIFIED_SINCE=hdrs.IF_MODIFIED_SINCE):
        """The value of If-Modified-Since HTTP header, or None.

        This header is represented as a `datetime` object.
        """
        httpdate = self.headers.get(_IF_MODIFIED_SINCE)
        if httpdate is not None:
            timetuple = parsedate(httpdate)
            if timetuple is not None:
                return datetime.datetime(*timetuple[:6],
                                         tzinfo=datetime.timezone.utc)
        return None

    @property
    def keep_alive(self):
        """Is keepalive enabled by client?"""
        return not self._message.should_close

    @property
    def time_service(self):
        """Time service"""
        return self._time_service

    @reify
    def cookies(self):
        """Return request cookies.

        A read-only dictionary-like object.
        """
        raw = self.headers.get(hdrs.COOKIE, '')
        parsed = SimpleCookie(raw)
        return MappingProxyType(
            {key: val.value for key, val in parsed.items()})

    @property
    def http_range(self, *, _RANGE=hdrs.RANGE):
        """The content of Range HTTP header.

        Return a slice instance.

        """
        rng = self.headers.get(_RANGE)
        start, end = None, None
        if rng is not None:
            try:
                pattern = r'^bytes=(\d*)-(\d*)$'
                start, end = re.findall(pattern, rng)[0]
            except IndexError:  # pattern was not found in header
                raise ValueError("range not in acceptible format")

            end = int(end) if end else None
            start = int(start) if start else None

            if start is None and end is not None:
                # end with no start is to return tail of content
                end = -end

            if start is not None and end is not None:
                # end is inclusive in range header, exclusive for slice
                end += 1

                if start >= end:
                    raise ValueError('start cannot be after end')

            if start is end is None:  # No valid range supplied
                raise ValueError('No start or end of range specified')
        return slice(start, end, 1)

    @property
    def content(self):
        """Return raw payload stream."""
        return self._payload

    @property
    def has_body(self):
        """Return True if request has HTTP BODY, False otherwise."""
        return not self._payload.at_eof()

    @asyncio.coroutine
    def release(self):
        """Release request.

        Eat unread part of HTTP BODY if present.
        """
        while not self._payload.at_eof():
            yield from self._payload.readany()

    @asyncio.coroutine
    def read(self):
        """Read request body if present.

        Returns bytes object with full request content.
        """
        if self._read_bytes is None:
            body = bytearray()
            while True:
                chunk = yield from self._payload.readany()
                body.extend(chunk)
                if len(body) >= self._client_max_size:
                    raise HttpRequestEntityTooLarge()
                if not chunk:
                    break
            self._read_bytes = bytes(body)
        return self._read_bytes

    @asyncio.coroutine
    def text(self):
        """Return BODY as text using encoding from .charset."""
        bytes_body = yield from self.read()
        encoding = self.charset or 'utf-8'
        return bytes_body.decode(encoding)

    @asyncio.coroutine
    def json(self, *, loads=json.loads, loader=None):
        """Return BODY as JSON."""
        if loader is not None:
            warnings.warn(
                "Using loader argument is deprecated, use loads instead",
                DeprecationWarning)
            loads = loader
        body = yield from self.text()
        return loads(body)

    @asyncio.coroutine
    def multipart(self, *, reader=multipart.MultipartReader):
        """Return async iterator to process BODY as multipart."""
        return reader(self.headers, self.content)

    @asyncio.coroutine
    def post(self):
        """Return POST parameters."""
        if self._post is not None:
            return self._post
        if self.method not in self.POST_METHODS:
            self._post = MultiDictProxy(MultiDict())
            return self._post

        content_type = self.content_type
        if (content_type not in ('',
                                 'application/x-www-form-urlencoded',
                                 'multipart/form-data')):
            self._post = MultiDictProxy(MultiDict())
            return self._post

        if self.content_type.startswith('multipart/'):
            warnings.warn('To process multipart requests use .multipart'
                          ' coroutine instead.', DeprecationWarning)

        body = yield from self.read()
        content_charset = self.charset or 'utf-8'

        environ = {'REQUEST_METHOD': self.method,
                   'CONTENT_LENGTH': str(len(body)),
                   'QUERY_STRING': '',
                   'CONTENT_TYPE': self.headers.get(hdrs.CONTENT_TYPE)}

        fs = cgi.FieldStorage(fp=io.BytesIO(body),
                              environ=environ,
                              keep_blank_values=True,
                              encoding=content_charset)

        supported_transfer_encoding = {
            'base64': binascii.a2b_base64,
            'quoted-printable': binascii.a2b_qp
        }

        out = MultiDict()
        _count = 1
        for field in fs.list or ():
            transfer_encoding = field.headers.get(
                hdrs.CONTENT_TRANSFER_ENCODING, None)
            if field.filename:
                ff = FileField(field.name,
                               field.filename,
                               field.file,  # N.B. file closed error
                               field.type)
                if self._post_files_cache is None:
                    self._post_files_cache = {}
                self._post_files_cache[field.name+str(_count)] = field
                _count += 1
                out.add(field.name, ff)
            else:
                value = field.value
                if transfer_encoding in supported_transfer_encoding:
                    # binascii accepts bytes
                    value = value.encode('utf-8')
                    value = supported_transfer_encoding[
                        transfer_encoding](value)
                out.add(field.name, value)

        self._post = MultiDictProxy(out)
        return self._post

    def __repr__(self):
        ascii_encodable_path = self.path.encode('ascii', 'backslashreplace') \
            .decode('ascii')
        return "<{} {} {} >".format(self.__class__.__name__,
                                    self.method, ascii_encodable_path)

    @asyncio.coroutine
    def _prepare_hook(self, response):
        return
        yield  # pragma: no cover


class Request(BaseRequest):

    def __init__(self, *args, **kwargs):
        super().__init__(*args, **kwargs)

        # matchdict, route_name, handler
        # or information about traversal lookup
        self._match_info = None  # initialized after route resolving

    @property
    def match_info(self):
        """Result of route resolving."""
        return self._match_info

    @reify
    def app(self):
        """Application instance."""
        return self._match_info.apps[-1]

    @asyncio.coroutine
    def _prepare_hook(self, response):
        match_info = self._match_info
        if match_info is None:
            return
        for app in match_info.apps:
            yield from app.on_response_prepare.send(self, response)


############################################################
# HTTP Response classes
############################################################


class StreamResponse(HeadersMixin):

    def __init__(self, *, status=200, reason=None, headers=None):
        self._body = None
        self._keep_alive = None
        self._chunked = False
        self._compression = False
        self._compression_force = False
        self._cookies = SimpleCookie()

        self._req = None
        self._payload_writer = None
        self._eof_sent = False

        if headers is not None:
            self._headers = CIMultiDict(headers)
        else:
            self._headers = CIMultiDict()

        self.set_status(status, reason)

    @property
    def prepared(self):
        return self._payload_writer is not None

    @property
    def task(self):
        return getattr(self._req, 'task', None)

    @property
    def status(self):
        return self._status

    @property
    def chunked(self):
        return self._chunked

    @property
    def compression(self):
        return self._compression

    @property
    def reason(self):
        return self._reason

    def set_status(self, status, reason=None, _RESPONSES=RESPONSES):
        assert not self.prepared, \
            'Cannot change the response status code after ' \
            'the headers have been sent'
        self._status = int(status)
        if reason is None:
            try:
                reason = _RESPONSES[self._status][0]
            except:
                reason = ''
        self._reason = reason

    @property
    def keep_alive(self):
        return self._keep_alive

    def force_close(self):
        self._keep_alive = False

    @property
    def body_length(self):
        return self._payload_writer.output_length

    @property
    def output_length(self):
        return self._payload_writer.output_length

    def enable_chunked_encoding(self, chunk_size=None):
        """Enables automatic chunked transfer encoding."""
        self._chunked = True
        if chunk_size is not None:
            warnings.warn('Chunk size is deprecated #1615', DeprecationWarning)

    def enable_compression(self, force=None):
        """Enables response compression encoding."""
        # Backwards compatibility for when force was a bool <0.17.
        if type(force) == bool:
            force = ContentCoding.deflate if force else ContentCoding.identity
        elif force is not None:
            assert isinstance(force, ContentCoding), ("force should one of "
                                                      "None, bool or "
                                                      "ContentEncoding")

        self._compression = True
        self._compression_force = force

    @property
    def headers(self):
        return self._headers

    @property
    def cookies(self):
        return self._cookies

    def set_cookie(self, name, value, *, expires=None,
                   domain=None, max_age=None, path='/',
                   secure=None, httponly=None, version=None):
        """Set or update response cookie.

        Sets new cookie or updates existent with new value.
        Also updates only those params which are not None.
        """

        old = self._cookies.get(name)
        if old is not None and old.coded_value == '':
            # deleted cookie
            self._cookies.pop(name, None)

        self._cookies[name] = value
        c = self._cookies[name]

        if expires is not None:
            c['expires'] = expires
        elif c.get('expires') == 'Thu, 01 Jan 1970 00:00:00 GMT':
            del c['expires']

        if domain is not None:
            c['domain'] = domain

        if max_age is not None:
            c['max-age'] = max_age
        elif 'max-age' in c:
            del c['max-age']

        c['path'] = path

        if secure is not None:
            c['secure'] = secure
        if httponly is not None:
            c['httponly'] = httponly
        if version is not None:
            c['version'] = version

    def del_cookie(self, name, *, domain=None, path='/'):
        """Delete cookie.

        Creates new empty expired cookie.
        """
        # TODO: do we need domain/path here?
        self._cookies.pop(name, None)
        self.set_cookie(name, '', max_age=0,
                        expires="Thu, 01 Jan 1970 00:00:00 GMT",
                        domain=domain, path=path)

    @property
    def content_length(self):
        # Just a placeholder for adding setter
        return super().content_length

    @content_length.setter
    def content_length(self, value):
        if value is not None:
            value = int(value)
            # TODO: raise error if chunked enabled
            self._headers[hdrs.CONTENT_LENGTH] = str(value)
        else:
            self._headers.pop(hdrs.CONTENT_LENGTH, None)

    @property
    def content_type(self):
        # Just a placeholder for adding setter
        return super().content_type

    @content_type.setter
    def content_type(self, value):
        self.content_type  # read header values if needed
        self._content_type = str(value)
        self._generate_content_type_header()

    @property
    def charset(self):
        # Just a placeholder for adding setter
        return super().charset

    @charset.setter
    def charset(self, value):
        ctype = self.content_type  # read header values if needed
        if ctype == 'application/octet-stream':
            raise RuntimeError("Setting charset for application/octet-stream "
                               "doesn't make sense, setup content_type first")
        if value is None:
            self._content_dict.pop('charset', None)
        else:
            self._content_dict['charset'] = str(value).lower()
        self._generate_content_type_header()

    @property
    def last_modified(self, _LAST_MODIFIED=hdrs.LAST_MODIFIED):
        """The value of Last-Modified HTTP header, or None.

        This header is represented as a `datetime` object.
        """
        httpdate = self.headers.get(_LAST_MODIFIED)
        if httpdate is not None:
            timetuple = parsedate(httpdate)
            if timetuple is not None:
                return datetime.datetime(*timetuple[:6],
                                         tzinfo=datetime.timezone.utc)
        return None

    @last_modified.setter
    def last_modified(self, value):
        if value is None:
            self.headers.pop(hdrs.LAST_MODIFIED, None)
        elif isinstance(value, (int, float)):
            self.headers[hdrs.LAST_MODIFIED] = time.strftime(
                "%a, %d %b %Y %H:%M:%S GMT", time.gmtime(math.ceil(value)))
        elif isinstance(value, datetime.datetime):
            self.headers[hdrs.LAST_MODIFIED] = time.strftime(
                "%a, %d %b %Y %H:%M:%S GMT", value.utctimetuple())
        elif isinstance(value, str):
            self.headers[hdrs.LAST_MODIFIED] = value

    @property
    def tcp_nodelay(self):
        payload_writer = self._payload_writer
        assert payload_writer is not None, \
            "Cannot get tcp_nodelay for not prepared response"
        return payload_writer.tcp_nodelay

    def set_tcp_nodelay(self, value):
        payload_writer = self._payload_writer
        assert payload_writer is not None, \
            "Cannot set tcp_nodelay for not prepared response"
        payload_writer.set_tcp_nodelay(value)

    @property
    def tcp_cork(self):
        payload_writer = self._payload_writer
        assert payload_writer is not None, \
            "Cannot get tcp_cork for not prepared response"
        return payload_writer.tcp_cork

    def set_tcp_cork(self, value):
        payload_writer = self._payload_writer
        assert payload_writer is not None, \
            "Cannot set tcp_cork for not prepared response"

        payload_writer.set_tcp_cork(value)

    def _generate_content_type_header(self, CONTENT_TYPE=hdrs.CONTENT_TYPE):
        params = '; '.join("%s=%s" % i for i in self._content_dict.items())
        if params:
            ctype = self._content_type + '; ' + params
        else:
            ctype = self._content_type
        self.headers[CONTENT_TYPE] = ctype

    def _do_start_compression(self, coding):
        if coding != ContentCoding.identity:
            self.headers[hdrs.CONTENT_ENCODING] = coding.value
            self._payload_writer.enable_compression(coding.value)
            self._chunked = True

    def _start_compression(self, request):
        if self._compression_force:
            self._do_start_compression(self._compression_force)
        else:
            accept_encoding = request.headers.get(
                hdrs.ACCEPT_ENCODING, '').lower()
            for coding in ContentCoding:
                if coding.value in accept_encoding:
                    self._do_start_compression(coding)
                    return

    @asyncio.coroutine
    def prepare(self, request):
        if self._payload_writer is not None:
            return self._payload_writer

        yield from request._prepare_hook(self)
        return self._start(request)

    def _start(self, request,
               HttpVersion10=HttpVersion10,
               HttpVersion11=HttpVersion11,
               CONNECTION=hdrs.CONNECTION,
               DATE=hdrs.DATE,
               SERVER=hdrs.SERVER,
               CONTENT_TYPE=hdrs.CONTENT_TYPE,
               CONTENT_LENGTH=hdrs.CONTENT_LENGTH,
               SET_COOKIE=hdrs.SET_COOKIE,
               SERVER_SOFTWARE=SERVER_SOFTWARE,
               TRANSFER_ENCODING=hdrs.TRANSFER_ENCODING):
        self._req = request
        keep_alive = self._keep_alive
        if keep_alive is None:
            keep_alive = request.keep_alive
        self._keep_alive = keep_alive
        version = request.version

        writer = self._payload_writer = PayloadWriter(
            request._protocol.writer, request._loop)

        headers = self._headers
        for cookie in self._cookies.values():
            value = cookie.output(header='')[1:]
            headers.add(SET_COOKIE, value)

        if self._compression:
            self._start_compression(request)

        if self._chunked:
            if version != HttpVersion11:
                raise RuntimeError(
                    "Using chunked encoding is forbidden "
                    "for HTTP/{0.major}.{0.minor}".format(request.version))
            writer.enable_chunking()
            headers[TRANSFER_ENCODING] = 'chunked'
            if CONTENT_LENGTH in headers:
                del headers[CONTENT_LENGTH]
        else:
            writer.length = self.content_length
            if writer.length is None and version >= HttpVersion11:
                writer.enable_chunking()
                headers[TRANSFER_ENCODING] = 'chunked'
                if CONTENT_LENGTH in headers:
                    del headers[CONTENT_LENGTH]

        headers.setdefault(CONTENT_TYPE, 'application/octet-stream')
        headers.setdefault(DATE, request.time_service.strtime())
        headers.setdefault(SERVER, SERVER_SOFTWARE)
        if CONNECTION not in headers:
            if keep_alive:
                if version == HttpVersion10:
                    headers[CONNECTION] = 'keep-alive'
            else:
                if version == HttpVersion11:
                    headers[CONNECTION] = 'close'

        self._send_headers(version, headers, writer)
        return writer

    def _send_headers(self, version, headers, writer, _sep=': ', _end='\r\n'):
        # Durty hack required for
        # https://github.com/KeepSafe/aiohttp/issues/1093
        # File sender may override it

        status_line = 'HTTP/{}.{} {} {}\r\n'.format(
            version[0], version[1], self._status, self._reason)

        # status + headers
        headers = status_line + ''.join(
            [k + _sep + v + _end for k, v in headers.items()])
        headers = headers.encode('utf-8') + b'\r\n'
        writer.buffer_data(headers)

    def write(self, data):
        assert isinstance(data, (bytes, bytearray, memoryview)), \
            "data argument must be byte-ish (%r)" % type(data)

        if self._eof_sent:
            raise RuntimeError("Cannot call write() after write_eof()")
        if self._payload_writer is None:
            raise RuntimeError("Cannot call write() before start()")

        if data:
            return self._payload_writer.write(data)
        else:
            return ()

    @asyncio.coroutine
    def drain(self):
        assert self._payload_writer is not None, \
            "Response has not been started"
        yield from self._payload_writer.drain()

    @asyncio.coroutine
    def write_eof(self, data=b''):
        assert isinstance(data, (bytes, bytearray, memoryview)), \
            "data argument must be byte-ish (%r)" % type(data)

        if self._eof_sent:
            return

        assert self._payload_writer is not None, \
            "Response has not been started"

        yield from self._payload_writer.write_eof(data)
        self._eof_sent = True
        self._req = None

    def __repr__(self):
        if self.prepared:
            info = "{} {} ".format(self._req.method, self._req.path)
        else:
            info = "not started"
        return "<{} {} {}>".format(self.__class__.__name__,
                                   self.reason, info)


class Response(StreamResponse):

    def __init__(self, *, body=None, status=200,
                 reason=None, text=None, headers=None, content_type=None,
                 charset=None):
        if body is not None and text is not None:
            raise ValueError("body and text are not allowed together")

        if headers is None:
            headers = CIMultiDict()
        elif not isinstance(headers, (CIMultiDict, CIMultiDictProxy)):
            headers = CIMultiDict(headers)

        if content_type is not None and ";" in content_type:
            raise ValueError("charset must not be in content_type "
                             "argument")

        if text is not None:
            if hdrs.CONTENT_TYPE in headers:
                if content_type or charset:
                    raise ValueError("passing both Content-Type header and "
                                     "content_type or charset params "
                                     "is forbidden")
            else:
                # fast path for filling headers
                if not isinstance(text, str):
                    raise TypeError("text argument must be str (%r)" %
                                    type(text))
                if content_type is None:
                    content_type = 'text/plain'
                if charset is None:
                    charset = 'utf-8'
                headers[hdrs.CONTENT_TYPE] = (
                    content_type + '; charset=' + charset)
                body = text.encode(charset)
                text = None
        else:
            if hdrs.CONTENT_TYPE in headers:
                if content_type is not None or charset is not None:
                    raise ValueError("passing both Content-Type header and "
                                     "content_type or charset params "
                                     "is forbidden")
            else:
                if content_type is not None:
                    if charset is not None:
                        content_type += '; charset=' + charset
                    headers[hdrs.CONTENT_TYPE] = content_type

        super().__init__(status=status, reason=reason, headers=headers)
        if text is not None:
            self.text = text
        else:
            self._body = body

    @property
    def body(self):
        return self._body

    @body.setter
    def body(self, body):
        assert body is None or isinstance(body, (bytes, bytearray)), \
            "body argument must be bytes (%r)" % type(body)
        self._body = body

    @property
    def text(self):
        if self._body is None:
            return None
        return self._body.decode(self.charset or 'utf-8')

    @text.setter
    def text(self, text):
        assert text is None or isinstance(text, str), \
            "text argument must be str (%r)" % type(text)

        if self.content_type == 'application/octet-stream':
            self.content_type = 'text/plain'
        if self.charset is None:
            self.charset = 'utf-8'

        self._body = text.encode(self.charset)

    @property
    def content_length(self):
        if self._chunked:
            return None

        if hdrs.CONTENT_LENGTH in self.headers:
            return super().content_length

        if self._body is not None:
            return len(self._body)
        else:
            return 0

    @content_length.setter
    def content_length(self, value):
        super().content_length = value

    @asyncio.coroutine
    def write_eof(self):
        body = self._body
        if (body is not None and
            (self._req._method == hdrs.METH_HEAD or
             self._status in [204, 304])):
            body = b''

        if body is None:
            body = b''

        yield from super().write_eof(body)

    def _start(self, request):
        if not self._chunked:
            if self._body is not None:
                self._headers[hdrs.CONTENT_LENGTH] = str(len(self._body))
            else:
                self._headers[hdrs.CONTENT_LENGTH] = '0'

        return super()._start(request)


def json_response(data=sentinel, *, text=None, body=None, status=200,
                  reason=None, headers=None, content_type='application/json',
                  dumps=json.dumps):
    if data is not sentinel:
        if text or body:
            raise ValueError(
                "only one of data, text, or body should be specified"
            )
        else:
            text = dumps(data)
    return Response(text=text, body=body, status=status, reason=reason,
                    headers=headers, content_type=content_type)<|MERGE_RESOLUTION|>--- conflicted
+++ resolved
@@ -17,16 +17,11 @@
 from yarl import URL
 
 from . import hdrs, multipart
-<<<<<<< HEAD
+
 from .errors import HttpRequestEntityTooLarge
-from .helpers import HeadersMixin, reify, sentinel
-from .protocol import WebResponse as ResponseImpl
-from .protocol import HttpVersion10, HttpVersion11
-=======
 from .helpers import HeadersMixin, SimpleCookie, reify, sentinel
 from .protocol import (RESPONSES, SERVER_SOFTWARE, HttpVersion10,
                        HttpVersion11, PayloadWriter)
->>>>>>> 18de2899
 
 __all__ = (
     'ContentCoding', 'BaseRequest', 'Request', 'StreamResponse', 'Response',
@@ -58,16 +53,10 @@
     # Maximum allowed size of request body.
     _CLIENT_MAX_SIZE = 1024**2
 
-<<<<<<< HEAD
-    def __init__(self, message, payload, transport, reader, writer,
-                 time_service, task, *,
-                 secure_proxy_ssl_header=None,
+    def __init__(self, message, payload, protocol, time_service, task, *,
+                 loop=None, secure_proxy_ssl_header=None,
                  client_max_size=None):
-=======
-    def __init__(self, message, payload, protocol, time_service, task, *,
-                 loop=None, secure_proxy_ssl_header=None):
         self._loop = loop
->>>>>>> 18de2899
         self._message = message
         self._protocol = protocol
         self._transport = protocol.transport
